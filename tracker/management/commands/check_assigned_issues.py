import asyncio

from django.core.management import BaseCommand

from tracker.bot import BOT, dispatcher
from tracker.models import Repository
from tracker.utils import get_issues_without_pull_requests
from tracker.values import ISSUES_URL, PULLS_URL


class Command(BaseCommand):
    """
    Django management command to check and display deprecated issue assignees
    for all repositories in the database. This command fetches all repositories,
    retrieves their open issues and pull requests, and identifies issues assigned
    to users who have not created any open pull requests. Information about these
    issues, including title, assigned user, and issue lifetime, is printed to the
    console.

    Attributes:
        help (str): Description of the command's purpose.
    """

    def handle(self, *args, **kwargs) -> None:
        """
        Executes the command to find deprecated issue assignees for each repository.

        This method retrieves all repositories from the database, constructs the URLs
        to fetch issues and pull requests for each repository, and uses the
        `get_deprecated_issue_assignees` function to identify issues that are open,
        assigned, and have no corresponding open pull request by the assignee. It then
        outputs details about each such issue, including the repository name, issue title,
        assigned user, and the issue's lifetime in days and hours.

        Args:
            *args: Variable length argument list.
            **kwargs: Arbitrary keyword arguments.

        Returns:
            None
        """

        all_repositories = Repository.objects.all()

<<<<<<< HEAD
        async def start_bot():
            await dispatcher.start_polling(BOT.bot)

            for repository in all_repositories:
                deprecated_issue_assignees = get_deprecated_issue_assignees(
                    issues_url=ISSUES_URL.format(
                        owner=repository.author, repo=repository.name
                    ),
                    pulls_url=PULLS_URL.format(
                        owner=repository.author, repo=repository.name
                    ),
                )
                message_header = f"{'=' * 50}\nRepository: {repository.author}/{repository.name}\n{'=' * 50}\n"
                await BOT.bot.send(message_header)

                for issue in deprecated_issue_assignees:
                    message = (
                        f"{'-' * 35}"
                        f"Issue: {issue['title']}\n"
                        f"User: {issue['user']}\n"
                        f"Issue lifetime:\n"
                        f"    Days: {issue['days']}\n"
                        f"    Hours: {issue['hours']}\n"
                        f"{'-' * 35}"
                    )
                    await BOT.bot.send(message)

            await BOT.bot.close()

        asyncio.run(start_bot())
=======
        for repository in all_repositories:
            deprecated_issue_assignees = get_issues_without_pull_requests(
                issues_url=ISSUES_URL.format(
                    owner=repository.author, repo=repository.name
                ),
                pull_requests_url=PULLS_URL.format(
                    owner=repository.author, repo=repository.name
                ),
            )
            self.stdout.write("=" * 50)
            self.stdout.write(f"Repository: {repository.author}/{repository.name}")
            self.stdout.write("=" * 50, ending="\n")

            for issue in deprecated_issue_assignees:
                self.stdout.write("-" * 35)
                self.stdout.write("Issue: " + issue.get("title", str()))
                self.stdout.write("User: " + issue.get("assignee", dict()).get("login", str()))
                self.stdout.write("Issue lifetime:")
                self.stdout.write("    Days: " + str(issue["days"]))
                self.stdout.write("-" * 35, ending="\n" * 3)
>>>>>>> 3e44ce16
<|MERGE_RESOLUTION|>--- conflicted
+++ resolved
@@ -1,8 +1,5 @@
-import asyncio
-
 from django.core.management import BaseCommand
 
-from tracker.bot import BOT, dispatcher
 from tracker.models import Repository
 from tracker.utils import get_issues_without_pull_requests
 from tracker.values import ISSUES_URL, PULLS_URL
@@ -42,38 +39,6 @@
 
         all_repositories = Repository.objects.all()
 
-<<<<<<< HEAD
-        async def start_bot():
-            await dispatcher.start_polling(BOT.bot)
-
-            for repository in all_repositories:
-                deprecated_issue_assignees = get_deprecated_issue_assignees(
-                    issues_url=ISSUES_URL.format(
-                        owner=repository.author, repo=repository.name
-                    ),
-                    pulls_url=PULLS_URL.format(
-                        owner=repository.author, repo=repository.name
-                    ),
-                )
-                message_header = f"{'=' * 50}\nRepository: {repository.author}/{repository.name}\n{'=' * 50}\n"
-                await BOT.bot.send(message_header)
-
-                for issue in deprecated_issue_assignees:
-                    message = (
-                        f"{'-' * 35}"
-                        f"Issue: {issue['title']}\n"
-                        f"User: {issue['user']}\n"
-                        f"Issue lifetime:\n"
-                        f"    Days: {issue['days']}\n"
-                        f"    Hours: {issue['hours']}\n"
-                        f"{'-' * 35}"
-                    )
-                    await BOT.bot.send(message)
-
-            await BOT.bot.close()
-
-        asyncio.run(start_bot())
-=======
         for repository in all_repositories:
             deprecated_issue_assignees = get_issues_without_pull_requests(
                 issues_url=ISSUES_URL.format(
@@ -93,5 +58,4 @@
                 self.stdout.write("User: " + issue.get("assignee", dict()).get("login", str()))
                 self.stdout.write("Issue lifetime:")
                 self.stdout.write("    Days: " + str(issue["days"]))
-                self.stdout.write("-" * 35, ending="\n" * 3)
->>>>>>> 3e44ce16
+                self.stdout.write("-" * 35, ending="\n" * 3)