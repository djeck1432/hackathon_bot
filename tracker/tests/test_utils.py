--- conflicted
+++ resolved
@@ -9,15 +9,12 @@
 
 from tracker.choices import Roles
 from tracker.models import CustomUser, Repository, TelegramUser
-<<<<<<< HEAD
 from tracker.utils import get_all_repostitories, get_user
 from unittest.mock import patch, Mock
 from tracker.utils import check_issue_assignment_events
 import requests
 
-=======
 from tracker.utils import create_telegram_user, get_all_repostitories, get_user
->>>>>>> 1fcb3205
 
 fake = Faker()
 
@@ -71,7 +68,6 @@
         with self.assertRaises(CustomUser.DoesNotExist):
             async_to_sync(get_user)(uuid=invalid_uuid)
 
-<<<<<<< HEAD
 class TestCheckIssueAssignmentEvents(TestCase):
     def setUp(self):
         """Set up test data."""
@@ -180,7 +176,6 @@
         
         self.assertEqual(result["assignee"], "")
         self.assertEqual(result["assigned_at"], "")
-=======
 class TestCreateTelegramUser(TransactionTestCase):
     def setUp(self):
         """Set up test data."""
@@ -254,5 +249,4 @@
                 telegram_user = TelegramUser.objects.get(
                     telegram_id=test_id, user=self.custom_user
                 )
-                self.assertIsNotNone(telegram_user)
->>>>>>> 1fcb3205
+                self.assertIsNotNone(telegram_user)