--- conflicted
+++ resolved
@@ -18,10 +18,7 @@
 python-dateutil = "^2.9.0.post0"
 gunicorn = "^23.0.0"
 celery = "^5.4.0"
-<<<<<<< HEAD
-=======
 django-celery-beat = "^2.7.0"
->>>>>>> f064bdda
 redis = "^5.2.0"
 
 
